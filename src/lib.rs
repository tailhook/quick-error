--- conflicted
+++ resolved
@@ -45,14 +45,8 @@
 //! Now you might have noticed trailing braces `{}`. They are used to define
 //! implementations. By default:
 //!
-<<<<<<< HEAD
-//! * `Error::description()` returns variant name as static string
 //! * `Error::source()` returns None (even if type wraps some value)
-//! * `Display` outputs `description()`
-=======
-//! * `Error::cause()` returns None (even if type wraps some value)
 //! * `Display` outputs debug representation
->>>>>>> 944cf10f
 //! * No `From` implementations are defined
 //!
 //! ```rust
@@ -72,14 +66,7 @@
 //! }
 //! ```
 //!
-<<<<<<< HEAD
-//! Normal rules for borrowing apply. So most of the time description either
-//! returns constant string or forwards description from enclosed type.
-//!
 //! To change `source` method to return some error, add `source(value)`, for
-=======
-//! To change `cause` method to return some error, add `cause(value)`, for
->>>>>>> 944cf10f
 //! example:
 //!
 //! ```rust
@@ -90,23 +77,13 @@
 //!     #[derive(Debug)]
 //!     pub enum SomeError {
 //!         Io(err: std::io::Error) {
-<<<<<<< HEAD
 //!             source(err)
-//!             description(err.description())
-=======
-//!             cause(err)
->>>>>>> 944cf10f
 //!         }
 //!         Utf8(err: std::str::Utf8Error) {
 //!             display("utf8 error")
 //!         }
 //!         Other(err: Box<std::error::Error>) {
-<<<<<<< HEAD
 //!             source(&**err)
-//!             description(err.description())
-=======
-//!             cause(&**err)
->>>>>>> 944cf10f
 //!         }
 //!     }
 //! }
@@ -271,11 +248,7 @@
 //!
 //! More info on context in [this article](http://bit.ly/1PsuxDt).
 //!
-<<<<<<< HEAD
-//! All forms of `from`, `display`, `description`, `source`, and `context`
-=======
-//! All forms of `from`, `display`, `cause`, and `context`
->>>>>>> 944cf10f
+//! All forms of `from`, `display`, `source`, and `context`
 //! clauses can be combined and put in arbitrary order. Only `from` and
 //! `context` can be used multiple times in single variant of enumeration.
 //! Docstrings are also okay.  Empty braces can be omitted as of quick_error
@@ -397,17 +370,8 @@
         }
 
         impl ::std::error::Error for $strname {
-<<<<<<< HEAD
-            fn description(&self) -> &str {
-                self.0.description()
-            }
             fn source(&self) -> Option<&(dyn std::error::Error + 'static)> {
                 self.0.source()
-=======
-            #[allow(deprecated)]
-            fn cause(&self) -> Option<&::std::error::Error> {
-                self.0.cause()
->>>>>>> 944cf10f
             }
         }
     };
@@ -692,25 +656,7 @@
         #[allow(unused_doc_comment)]
         #[allow(unused_doc_comments)]
         impl ::std::error::Error for $name {
-<<<<<<< HEAD
-            fn description(&self) -> &str {
-                match *self {
-                    $(
-                        $(#[$imeta])*
-                        quick_error!(ITEM_PATTERN
-                            $name $item: $imode [$( ref $var ),*]
-                        ) => {
-                            quick_error!(FIND_DESCRIPTION_IMPL
-                                $item: $imode self fmt [$( $var ),*]
-                                {$( $funcs )*})
-                        }
-                    )*
-                }
-            }
             fn source(&self) -> Option<&(dyn std::error::Error + 'static)> {
-=======
-            fn cause(&self) -> Option<&::std::error::Error> {
->>>>>>> 944cf10f
                 match *self {
                     $(
                         $(#[$imeta])*
@@ -765,26 +711,7 @@
             write!(f, "{:?}", self_)
         }
     };
-    (FIND_DESCRIPTION_IMPL $item:ident: $imode:tt $me:ident $fmt:ident
-        [$( $var:ident ),*]
-        { description($expr:expr) $( $tail:tt )*}
-    ) => {};
-    (FIND_DESCRIPTION_IMPL $item:ident: $imode:tt $me:ident $fmt:ident
-        [$( $var:ident ),*]
-        { $t:tt $( $tail:tt )*}
-    ) => {};
-    (FIND_DESCRIPTION_IMPL $item:ident: $imode:tt $me:ident $fmt:ident
-        [$( $var:ident ),*]
-        { }
-<<<<<<< HEAD
-    ) => {
-        stringify!($item)
-    };
     (FIND_SOURCE_IMPL $item:ident: $imode:tt
-=======
-    ) => {};
-    (FIND_CAUSE_IMPL $item:ident: $imode:tt
->>>>>>> 944cf10f
         [$( $var:ident ),*]
         { source($expr:expr) $( $tail:tt )*}
     ) => {
@@ -1069,12 +996,7 @@
     fn bare_item_direct() {
         assert_eq!(format!("{}", Bare::One), "One".to_string());
         assert_eq!(format!("{:?}", Bare::One), "One".to_string());
-<<<<<<< HEAD
-        assert_eq!(Bare::One.description(), "One".to_string());
         assert!(Bare::One.source().is_none());
-=======
-        assert!(Bare::One.cause().is_none());
->>>>>>> 944cf10f
     }
 
     #[test]
@@ -1082,12 +1004,7 @@
         let err: &Error = &Bare::Two;
         assert_eq!(format!("{}", err), "Two".to_string());
         assert_eq!(format!("{:?}", err), "Two".to_string());
-<<<<<<< HEAD
-        assert_eq!(err.description(), "Two".to_string());
         assert!(err.source().is_none());
-=======
-        assert!(err.cause().is_none());
->>>>>>> 944cf10f
     }
 
     quick_error! {
@@ -1103,7 +1020,6 @@
 
     #[test]
     fn wrapper() {
-<<<<<<< HEAD
         assert_eq!(
             format!("{}", Wrapper::from(Wrapped::One)),
             "One".to_string()
@@ -1117,15 +1033,6 @@
             "Wrapper(One)".to_string()
         );
         assert_eq!(Wrapper::from(Wrapped::One).description(), "One".to_string());
-=======
-        assert_eq!(format!("{}", Wrapper::from(Wrapped::One)),
-            "One".to_string());
-        assert_eq!(format!("{}",
-            Wrapper::from(Wrapped::from(String::from("hello")))),
-            "two: hello".to_string());
-        assert_eq!(format!("{:?}", Wrapper::from(Wrapped::One)),
-            "Wrapper(One)".to_string());
->>>>>>> 944cf10f
     }
 
     quick_error! {
@@ -1142,14 +1049,8 @@
             }
             /// FromUtf8 Error
             FromUtf8Error(err: Utf8Error, source: Vec<u8>) {
-<<<<<<< HEAD
                 source(err)
-                display(me) -> ("{desc} at index {pos}: {err}", desc=me.description(), pos=err.valid_up_to(), err=err)
-                description("utf8 error")
-=======
-                cause(err)
                 display(me) -> ("{desc} at index {pos}: {err}", desc="utf8 error", pos=err.valid_up_to(), err=err)
->>>>>>> 944cf10f
                 from(err: FromUtf8Error) -> (err.utf8_error().clone(), err.into_bytes())
             }
             Discard {
@@ -1163,7 +1064,6 @@
 
     #[test]
     fn tuple_wrapper_err() {
-<<<<<<< HEAD
         let source = "one and a half times pi".parse::<f32>().unwrap_err();
         let err = TupleWrapper::ParseFloatError(source.clone());
         assert_eq!(format!("{}", err), format!("parse float error: {}", source));
@@ -1171,18 +1071,10 @@
             format!("{:?}", err),
             format!("ParseFloatError({:?})", source)
         );
-        assert_eq!(err.description(), source.description());
         assert_eq!(
             format!("{:?}", err.source().unwrap()),
             format!("{:?}", source)
         );
-=======
-        let cause = "one and a half times pi".parse::<f32>().unwrap_err();
-        let err = TupleWrapper::ParseFloatError(cause.clone());
-        assert_eq!(format!("{}", err), format!("parse float error: {}", cause));
-        assert_eq!(format!("{:?}", err), format!("ParseFloatError({:?})", cause));
-        assert_eq!(format!("{:?}", err.cause().unwrap()), format!("{:?}", cause));
->>>>>>> 944cf10f
     }
 
     #[test]
@@ -1191,18 +1083,12 @@
         let err: &Error = &TupleWrapper::Other(desc);
         assert_eq!(format!("{}", err), format!("Error: {}", desc));
         assert_eq!(format!("{:?}", err), format!("Other({:?})", desc));
-<<<<<<< HEAD
-        assert_eq!(err.description(), desc);
         assert!(err.source().is_none());
-=======
-        assert!(err.cause().is_none());
->>>>>>> 944cf10f
     }
 
     #[test]
     fn tuple_wrapper_trait_two_fields() {
         let invalid_utf8: Vec<u8> = vec![0, 159, 146, 150];
-<<<<<<< HEAD
         let source = String::from_utf8(invalid_utf8.clone())
             .unwrap_err()
             .utf8_error();
@@ -1211,7 +1097,7 @@
             format!("{}", err),
             format!(
                 "{desc} at index {pos}: {source}",
-                desc = err.description(),
+                desc = "utf8 error",
                 pos = source.valid_up_to(),
                 source = source
             )
@@ -1220,18 +1106,10 @@
             format!("{:?}", err),
             format!("FromUtf8Error({:?}, {:?})", source, invalid_utf8)
         );
-        assert_eq!(err.description(), "utf8 error");
         assert_eq!(
             format!("{:?}", err.source().unwrap()),
             format!("{:?}", source)
         );
-=======
-        let cause = String::from_utf8(invalid_utf8.clone()).unwrap_err().utf8_error();
-        let err: &Error = &TupleWrapper::FromUtf8Error(cause.clone(), invalid_utf8.clone());
-        assert_eq!(format!("{}", err), format!("{desc} at index {pos}: {cause}", desc="utf8 error", pos=cause.valid_up_to(), cause=cause));
-        assert_eq!(format!("{:?}", err), format!("FromUtf8Error({:?}, {:?})", cause, invalid_utf8));
-        assert_eq!(format!("{:?}", err.cause().unwrap()), format!("{:?}", cause));
->>>>>>> 944cf10f
     }
 
     #[test]
@@ -1256,12 +1134,7 @@
         let err: TupleWrapper = From::from("hello");
         assert_eq!(format!("{}", err), format!("Discard"));
         assert_eq!(format!("{:?}", err), format!("Discard"));
-<<<<<<< HEAD
-        assert_eq!(err.description(), "Discard");
         assert!(err.source().is_none());
-=======
-        assert!(err.cause().is_none());
->>>>>>> 944cf10f
     }
 
     #[test]
@@ -1269,12 +1142,7 @@
         let err: TupleWrapper = TupleWrapper::Singleton;
         assert_eq!(format!("{}", err), format!("Just a string"));
         assert_eq!(format!("{:?}", err), format!("Singleton"));
-<<<<<<< HEAD
-        assert_eq!(err.description(), "Singleton");
         assert!(err.source().is_none());
-=======
-        assert!(err.cause().is_none());
->>>>>>> 944cf10f
     }
 
     quick_error! {
@@ -1282,14 +1150,8 @@
         pub enum StructWrapper {
             // Utf8 Error
             Utf8Error{ err: Utf8Error, hint: Option<&'static str> } {
-<<<<<<< HEAD
                 source(err)
-                display(me) -> ("{desc} at index {pos}: {err}", desc=me.description(), pos=err.valid_up_to(), err=err)
-                description("utf8 error")
-=======
-                cause(err)
                 display(me) -> ("{desc} at index {pos}: {err}", desc="utf8 error", pos=err.valid_up_to(), err=err)
->>>>>>> 944cf10f
                 from(err: Utf8Error) -> { err: err, hint: None }
             }
             // Utf8 Error
@@ -1302,7 +1164,6 @@
     #[test]
     fn struct_wrapper_err() {
         let invalid_utf8: Vec<u8> = vec![0, 159, 146, 150];
-<<<<<<< HEAD
         let source = String::from_utf8(invalid_utf8.clone())
             .unwrap_err()
             .utf8_error();
@@ -1314,7 +1175,7 @@
             format!("{}", err),
             format!(
                 "{desc} at index {pos}: {source}",
-                desc = err.description(),
+                desc = "utf8 error",
                 pos = source.valid_up_to(),
                 source = source
             )
@@ -1327,18 +1188,10 @@
                 Some("nonsense")
             )
         );
-        assert_eq!(err.description(), "utf8 error");
         assert_eq!(
             format!("{:?}", err.source().unwrap()),
             format!("{:?}", source)
         );
-=======
-        let cause = String::from_utf8(invalid_utf8.clone()).unwrap_err().utf8_error();
-        let err: &Error = &StructWrapper::Utf8Error{ err: cause.clone(), hint: Some("nonsense") };
-        assert_eq!(format!("{}", err), format!("{desc} at index {pos}: {cause}", desc="utf8 error", pos=cause.valid_up_to(), cause=cause));
-        assert_eq!(format!("{:?}", err), format!("Utf8Error {{ err: {:?}, hint: {:?} }}", cause, Some("nonsense")));
-        assert_eq!(format!("{:?}", err.cause().unwrap()), format!("{:?}", cause));
->>>>>>> 944cf10f
     }
 
     #[test]
@@ -1360,17 +1213,11 @@
         let descr = "hello";
         let err = StructWrapper::ExcessComma { descr: descr };
         assert_eq!(format!("{}", err), format!("Error: {}", descr));
-<<<<<<< HEAD
         assert_eq!(
             format!("{:?}", err),
             format!("ExcessComma {{ descr: {:?} }}", descr)
         );
-        assert_eq!(err.description(), descr);
         assert!(err.source().is_none());
-=======
-        assert_eq!(format!("{:?}", err), format!("ExcessComma {{ descr: {:?} }}", descr));
-        assert!(err.cause().is_none());
->>>>>>> 944cf10f
     }
 
     quick_error! {
@@ -1434,13 +1281,9 @@
 
     #[test]
     fn path_context() {
-<<<<<<< HEAD
-        fn parse_utf<P: AsRef<Path>>(s: &[u8], p: P) -> Result<(), ContextErr> {
-=======
         fn parse_utf<P: AsRef<Path>>(s: &[u8], p: P)
             -> Result<(), ContextErr>
         {
->>>>>>> 944cf10f
             ::std::str::from_utf8(s).context(p)?;
             Ok(())
         }
